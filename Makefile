# Copyright (c) F-Secure Corporation
# https://foundry.f-secure.com
#
# Use of this source code is governed by the license
# that can be found in the LICENSE file.

BUILD_TAGS = "linkramsize,linkprintk"
REV = $(shell git rev-parse --short HEAD 2> /dev/null)
LOG_URL = https://raw.githubusercontent.com/f-secure-foundry/armory-drive-log/master/log/
PKG = github.com/f-secure-foundry/armory-drive

SHELL = /bin/bash
PROTOC ?= /usr/bin/protoc

APP := armory-drive
GOENV := GO_EXTLINK_ENABLED=0 CGO_ENABLED=0 GOOS=tamago GOARM=7 GOARCH=arm
TEXT_START := 0x80010000 # ramStart (defined in imx6/imx6ul/memory.go) + 0x10000

.PHONY: proto clean
.PRECIOUS: %.srk

#### primary targets ####

all: $(APP) $(APP)-install

imx: $(APP).imx

imx_signed: $(APP)-signed.imx

%-install: GOFLAGS = -tags netgo,osusergo -trimpath -ldflags "-linkmode external -extldflags -static -s -w"
%-install: clean_assets
	@if [ "${TAMAGO}" != "" ]; then \
		cd $(CURDIR)/assets && ${TAMAGO} generate && \
		cd $(CURDIR) && ${TAMAGO} build $(GOFLAGS) cmd/$*-install/*.go; \
	else \
		cd $(CURDIR)/assets && go generate && \
		cd $(CURDIR) && go build $(GOFLAGS) cmd/$*-install/*.go; \
	fi

%-install.exe: BUILD_OPTS := GOOS=windows CGO_ENABLED=1 CXX=x86_64-w64-mingw32-g++ CC=x86_64-w64-mingw32-gcc
%-install.exe: clean_assets
	@if [ "${TAMAGO}" != "" ]; then \
		cd $(CURDIR)/assets && ${TAMAGO} generate && \
		cd $(CURDIR) && $(BUILD_OPTS) ${TAMAGO} build cmd/$*-install/*.go; \
	else \
		cd $(CURDIR)/assets && go generate && \
		cd $(CURDIR) && $(BUILD_OPTS) go build cmd/$*-install/*.go; \
	fi

%-install_darwin-amd64: clean_assets
	cd $(CURDIR)/assets && go generate && \
	cd $(CURDIR) && GOOS=darwin GOARCH=amd64 go build -o $(CURDIR)/$*-install_darwin-amd64 cmd/$*-install/*.go

%-install.dmg: TMPDIR := $(shell mktemp -d)
%-install.dmg: %-install_darwin-amd64
	mkdir $(TMPDIR)/dmg && \
	lipo -create -output $(TMPDIR)/dmg/$*-install $(CURDIR)/$*-install_darwin-amd64 && \
	hdiutil create $(TMPDIR)/tmp.dmg -ov -volname "Armory Drive Install" -fs HFS+ -srcfolder $(TMPDIR)/dmg && \
	hdiutil convert $(TMPDIR)/tmp.dmg -format UDZO -o $(TMPDIR)/$*-install.dmg && \
	cp $(TMPDIR)/$*-install.dmg $(CURDIR)

#### utilities ####

check_tamago:
	@if [ "${TAMAGO}" == "" ] || [ ! -f "${TAMAGO}" ]; then \
		echo 'You need to set the TAMAGO variable to a compiled version of https://github.com/f-secure-foundry/tamago-go'; \
		exit 1; \
	fi

check_hab_keys:
	@if [ "${HAB_KEYS}" == "" ]; then \
		echo 'You need to set the HAB_KEYS variable to the path of secure boot keys'; \
		echo 'See https://github.com/f-secure-foundry/usbarmory/wiki/Secure-boot-(Mk-II)'; \
		exit 1; \
	fi

check_git_clean:
	@if [ "$(shell git status -s)" != "" ]; then \
		echo 'Dirty git checkout directory detected. Aborting.'; \
		exit 1; \
	fi

proto:
	@echo "generating protobuf classes"
	-rm -f *.pb.go
	PATH=$(shell echo ${GOPATH} | awk -F":" '{print $$1"/bin"}') cd $(CURDIR)/api && ${PROTOC} --go_out=. armory.proto

clean_assets:
	@rm -fr $(CURDIR)/assets/tmp*.go

<<<<<<< HEAD
clean:
	@rm -fr $(APP) $(APP).bin $(APP).imx $(APP)-signed.imx $(APP).sig $(APP).ota $(APP).csf $(APP).sdp $(APP).dcd *.pb.go $(CURDIR)/assets/tmp*.go
	@rm -fr $(APP)-install $(APP)-install.exe $(APP)-install.dmg
=======
clean: clean_assets
	@rm -fr $(APP) $(APP).bin $(APP).imx $(APP)-signed.imx $(APP).sig $(APP).csf $(APP).sdp $(APP).dcd $(APP).srk
	@rm -fr $(APP)-fixup-signed.imx $(APP)-fixup.csf $(APP)-fixup.sdp
	@rm -fr $(CURDIR)/api/*.pb.go
	@rm -fr $(APP)-install $(APP)-install.exe $(APP)-install.dmg
	@rm -fr $(APP).release $(APP).proofbundle
>>>>>>> c433e07c

#### dependencies ####

$(APP): GOFLAGS = -tags ${BUILD_TAGS} -trimpath -ldflags "-s -w -T $(TEXT_START) -E _rt0_arm_tamago -R 0x1000 -X '${PKG}/assets.Revision=${REV}'"
$(APP): check_tamago proto clean_assets
	@if [ "${FR_PUBKEY}" != "" ] && [ "${LOG_PUBKEY}" != "" ]; then \
		echo '** WARNING ** Enabling firmware updates authentication (fr:${FR_PUBKEY}, log:${LOG_PUBKEY})'; \
	elif [ "${DISABLE_FR_AUTH}" != "" ]; then \
		echo '** WARNING ** firmware updates authentication is disabled'; \
	else \
		echo '** WARNING ** when variables FR_PUBKEY and LOG_PUBKEY are missing DISABLE_FR_AUTH must be set to confirm'; \
		exit 1; \
	fi
	cd $(CURDIR)/assets && ${TAMAGO} generate && \
	cd $(CURDIR) && $(GOENV) $(TAMAGO) build $(GOFLAGS) -o $(CURDIR)/${APP} || (rm -f $(CURDIR)/assets/tmp*.go && exit 1)
	rm -f $(CURDIR)/assets/tmp*.go

%.dcd: check_tamago
%.dcd: GOMODCACHE = $(shell ${TAMAGO} env GOMODCACHE)
%.dcd: TAMAGO_PKG = $(shell grep "github.com/f-secure-foundry/tamago v" go.mod | awk '{print $$1"@"$$2}')
%.dcd:
	echo $(GOMODCACHE)
	echo $(TAMAGO_PKG)
	cp -f $(GOMODCACHE)/$(TAMAGO_PKG)/board/f-secure/usbarmory/mark-two/imximage.cfg $(APP).dcd

%.bin: %
	$(CROSS_COMPILE)objcopy -j .text -j .rodata -j .shstrtab -j .typelink \
	    -j .itablink -j .gopclntab -j .go.buildinfo -j .noptrdata -j .data \
	    -j .bss --set-section-flags .bss=alloc,load,contents \
	    -j .noptrbss --set-section-flags .noptrbss=alloc,load,contents \
	    $< -O binary $@

%.imx: % %.bin %.dcd
	mkimage -n $*.dcd -T imximage -e $(TEXT_START) -d $*.bin $@
	# Copy entry point from ELF file
	dd if=$< of=$@ bs=1 count=4 skip=24 seek=4 conv=notrunc

#### secure boot ####

%-signed.imx: check_hab_keys %.imx
	${TAMAGO} install github.com/f-secure-foundry/crucible/cmd/habtool
	$(shell ${TAMAGO} env GOPATH)/bin/habtool \
		-A ${HAB_KEYS}/CSF_1_key.pem \
		-a ${HAB_KEYS}/CSF_1_crt.pem \
		-B ${HAB_KEYS}/IMG_1_key.pem \
		-b ${HAB_KEYS}/IMG_1_crt.pem \
		-t ${HAB_KEYS}/SRK_1_2_3_4_table.bin \
		-x 1 \
		-s \
		-i $*.imx \
		-o $*.sdp && \
	$(shell ${TAMAGO} env GOPATH)/bin/habtool \
		-A ${HAB_KEYS}/CSF_1_key.pem \
		-a ${HAB_KEYS}/CSF_1_crt.pem \
		-B ${HAB_KEYS}/IMG_1_key.pem \
		-b ${HAB_KEYS}/IMG_1_crt.pem \
		-t ${HAB_KEYS}/SRK_1_2_3_4_table.bin \
		-x 1 \
		-i $*.imx \
		-o $*.csf && \
	cat $*.imx $*.csf > $@

#### SRK fixup ####

# Replace SRK hash before signing.
# For F-Secure releases the F-Secure SRK will be used.

%.srk: check_hab_keys
%.srk: ${HAB_KEYS}/SRK_1_2_3_4_fuse.bin
	cp ${HAB_KEYS}/SRK_1_2_3_4_fuse.bin $*.srk

%-fixup.imx: DUMMY_SRK_HASH=630DCD2966C4336691125448BBB25B4FF412A49C732DB2C8ABC1B8581BD710DD
%-fixup.imx: check_hab_keys
%-fixup.imx: %.imx %.srk
	OFFSET=$(shell bgrep -b "${DUMMY_SRK_HASH}" $<) && \
		if [[ -z $$OFFSET ]]; then \
			echo "Dummy srk hash not found."; \
			exit 1; \
		fi && \
		echo "Found dummy srk hash at offset: 0x$$OFFSET" && \
		cp $< $@ && \
		dd if=$*.srk of=$@ seek=$$((0x$$OFFSET)) bs=1 conv=notrunc

srk_fixup: $(APP)-signed.imx $(APP)-fixup-signed.imx
	mv $(APP)-fixup.sdp $(APP).sdp

#### firmware release ####

$(APP).release: PLATFORM = UA-MKII-ULZ
$(APP).release: TAG = $(shell git tag --points-at HEAD)
$(APP).release: check_git_clean srk_fixup
	@if [ "${FR_PRIVKEY}" == "" ]; then \
		echo 'FR_PRIVKEY must be set'; \
		exit 1; \
	fi
	@if [ "${TAG}" == "" ]; then \
		echo 'No release tag defined on checked-out commit. Aborting.'; \
		exit 1; \
	fi
	${TAMAGO} install github.com/f-secure-foundry/armory-drive-log/cmd/create_release
	${TAMAGO} install github.com/f-secure-foundry/armory-drive-log/cmd/create_proofbundle
	$(shell ${TAMAGO} env GOPATH)/bin/create_release \
		--logtostderr \
		--output $(APP).release \
		--description="$(APP) ${TAG}" \
		--platform_id=${PLATFORM} \
		--commit_hash=${REV} \
		--tool_chain="tama$(shell ${TAMAGO} version)" \
		--revision_tag=${TAG} \
		--artifacts='$(CURDIR)/$(APP).imx $(CURDIR)/$(APP).csf $(CURDIR)/$(APP).sdp' \
		--private_key=${FR_PRIVKEY}
	@echo "$(APP).release created."
	@read -p "Please, add release to the log, then press enter to continue."
	$(shell ${TAMAGO} env GOPATH)/bin/create_proofbundle \
		--logtostderr \
		--output $(APP).proofbundle \
		--release $(APP).release \
		--log_url $(LOG_URL) \
		--log_pubkey_file ${LOG_PUBKEY}
	@echo "$(APP).proofbundle created."<|MERGE_RESOLUTION|>--- conflicted
+++ resolved
@@ -88,18 +88,12 @@
 clean_assets:
 	@rm -fr $(CURDIR)/assets/tmp*.go
 
-<<<<<<< HEAD
-clean:
-	@rm -fr $(APP) $(APP).bin $(APP).imx $(APP)-signed.imx $(APP).sig $(APP).ota $(APP).csf $(APP).sdp $(APP).dcd *.pb.go $(CURDIR)/assets/tmp*.go
-	@rm -fr $(APP)-install $(APP)-install.exe $(APP)-install.dmg
-=======
 clean: clean_assets
 	@rm -fr $(APP) $(APP).bin $(APP).imx $(APP)-signed.imx $(APP).sig $(APP).csf $(APP).sdp $(APP).dcd $(APP).srk
 	@rm -fr $(APP)-fixup-signed.imx $(APP)-fixup.csf $(APP)-fixup.sdp
 	@rm -fr $(CURDIR)/api/*.pb.go
 	@rm -fr $(APP)-install $(APP)-install.exe $(APP)-install.dmg
 	@rm -fr $(APP).release $(APP).proofbundle
->>>>>>> c433e07c
 
 #### dependencies ####
 
